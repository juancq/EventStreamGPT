import copy
import json
from collections import defaultdict
from datetime import datetime
from pathlib import Path

import numpy as np
import polars as pl
import torch
from loguru import logger
from mixins import SeedableMixin, TimeableMixin
from tqdm.auto import tqdm

from .config import PytorchDatasetConfig, SeqPaddingSide, SubsequenceSamplingStrategy
from .types import PytorchBatch

DATA_ITEM_T = dict[str, list[float]]


class PytorchDataset(TimeableMixin, torch.utils.data.Dataset):
    """A PyTorch Dataset class.

    This class enables accessing the deep-learning friendly representation produced by
    `Dataset.build_DL_cached_representation` in a PyTorch Dataset format. The `getitem` method of this class
    will return a dictionary containing a subject's data from this deep learning representation, with event
    sequences sliced to be within max sequence length according to configuration parameters, and the `collate`
    method of this class will collate those output dictionaries into a `PytorchBatch` object usable by
    downstream pipelines.

    Upon construction, this class will try to load a number of dataset files from disk. These files should be
    saved in accordance with the `Dataset.save` method; in particular,

    * There should be pre-cached deep-learning representation parquet dataframes stored in ``config.save_dir /
      'DL_reps' / f"{split}*.parquet"``
    * There should be a vocabulary config object in json form stored in ``config.save_dir /
      'vocabulary_config.json'``
    * There should be a set of inferred measurement configs stored in ``config.save_dir /
      'inferred_measurement_configs.json'``
    * If a task dataframe name is specified in the configuration object, then there should be either a
      pre-cached task-specifid DL representation dataframe in ``config.save_dir / 'DL_reps' / 'for_task' /
      config.task_df_name / f"{split}.parquet"``, or a "raw" task dataframe, containing subject IDs, start and
      end times, and labels, stored in ``config.save_dir / task_dfs / f"{config.task_df_name}.parquet"``. In
      the case that the latter is all that exists, then the former will be constructed by limiting the input
      cached dataframe down to the appropriate sequences and adding label columns. This newly constructed
      datafrmae will then be saved in the former filepath for future use. This construction process should
      happen first on the train split, so that inferred task vocabularies are shared across splits.

    Args:
        config: Configuration options for the dataset.
        split: The split of data which should be used in this dataset (e.g., ``'train'``, ``'tuning'``,
            ``'held_out'``). This will dictate where the system looks for pre-cached deep-learning
            representation files.
    """

    def __init__(self, config: PytorchDatasetConfig, split: str, just_cache: bool = False):
        super().__init__()

        self.config = config
        self.split = split

        self.cache_if_needed()
        if just_cache:
            return

        self.fetch_tensors()
        self.fetch_metadata()

    def __len__(self):
        return self.tensors["time_delta"].shape[0]

    @property
    def has_task(self) -> bool:
        return self.config.task_df_name is not None

    @property
    def seq_padding_side(self) -> SeqPaddingSide:
        return self.config.seq_padding_side

    @property
    def max_seq_len(self) -> int:
        return self.config.max_seq_len

    @TimeableMixin.TimeAs
    def cache_if_needed(self):
        if len(self.config.tensorized_cached_files(self.split)) > 0:
            return

        self.config._cache_data_parameters()

        constructor_config = copy.deepcopy(self.config)
        constructor_config.do_include_subsequence_indices = True
        constructor_config.do_include_subject_id = True
        constructor_config.do_include_start_time_min = True

        items = []
        constructor_pyd = ConstructorPytorchDataset(constructor_config, self.split)

        (self.config.tensorized_cached_dir / self.split).mkdir(exist_ok=True, parents=True)

        with open(self.config.tensorized_cached_dir / self.split / "data_stats.json", mode="w") as f:
            stats = {
                "mean_log_inter_event_time_min": constructor_pyd.mean_log_inter_event_time_min,
                "std_log_inter_event_time_min": constructor_pyd.std_log_inter_event_time_min,
            }
            json.dump(stats, f)

        for ep in tqdm(range(self.config.cache_for_epochs), total=self.config.cache_for_epochs, leave=False):
            for it in tqdm(constructor_pyd, total=len(constructor_pyd)):
                items.append(it)

        global_batch = constructor_pyd.collate(items, do_convert_float_nans=False)

        tensors_to_cache = []
        seen_keys = set()
        for k, T in global_batch.items():
            if k.endswith("_mask"):
                continue
            if T is None:
                continue
            if isinstance(T, torch.Tensor):
                if k in seen_keys:
                    raise KeyError(f"Duplicate tensor save key {k}!")
                tensors_to_cache.append((k, T))
                seen_keys.add(k)
            elif isinstance(T, dict):
                for kk, TT in T.items():
                    if TT is None:
                        continue
                    elif not isinstance(TT, torch.Tensor):
                        raise TypeError(f"Unrecognized tensor type {type(TT)} @ {k}/{kk}!")

                    if kk in seen_keys:
                        raise KeyError(f"Duplicate tensor save key {kk}!")
                    tensors_to_cache.append((kk, TT))
                    seen_keys.add(kk)
            else:
                raise TypeError(f"Unrecognized tensor type {type(T)} @ {k}!")

        for k, T in tqdm(tensors_to_cache, leave=False, desc="Caching..."):
            fp = self.config.tensorized_cached_dir / self.split / f"{k}.pt"
            fp.parent.mkdir(exist_ok=True, parents=True)
            st = datetime.now()
            logger.info(f"Caching tensor {k} of shape {T.shape} to {fp}...")
            torch.save(T, fp)
            logger.info(f"Done in {datetime.now() - st}")

    def fetch_tensors(self):
        self.tensors = {
            k: torch.load(fp) for k, fp in self.config.tensorized_cached_files(self.split).items()
        }

        with open(self.config.tensorized_cached_dir / self.split / "data_stats.json") as f:
            stats = json.load(f)

            self.mean_log_inter_event_time_min = stats["mean_log_inter_event_time_min"]
            self.std_log_inter_event_time_min = stats["std_log_inter_event_time_min"]

    def fetch_metadata(self):
        self.vocabulary_config = self.config.vocabulary_config
        self.measurement_configs = self.config.measurement_configs

        if self.has_task:
            with open(self.config.task_info_fp) as f:
                task_info = json.load(f)
                self.tasks = sorted(task_info["tasks"])
                self.task_vocabs = task_info["vocabs"]
                self.task_types = task_info["types"]

    def __getitem__(self, idx: int) -> dict[str, torch.Tensor]:
        """Returns a Returns a dictionary corresponding to a single subject's data.

        The output of this will not be tensorized as that work will need to be re-done in the collate function
        regardless. The output will have structure:
        ``
        {
            'time_delta': [seq_len],
            'dynamic_indices': [seq_len, n_data_per_event] (ragged),
            'dynamic_values': [seq_len, n_data_per_event] (ragged),
            'dynamic_measurement_indices': [seq_len, n_data_per_event] (ragged),
            'static_indices': [seq_len, n_data_per_event] (ragged),
            'static_measurement_indices': [seq_len, n_data_per_event] (ragged),
        }
        ``

        1. ``time_delta`` captures the time between each event and the subsequent event.
        2. ``dynamic_indices`` captures the categorical metadata elements listed in `self.data_cols` in a
           unified vocabulary space spanning all metadata vocabularies.
        3. ``dynamic_values`` captures the numerical metadata elements listed in `self.data_cols`. If no
           numerical elements are listed in `self.data_cols` for a given categorical column, the according
           index in this output will be `np.NaN`.
        4. ``dynamic_measurement_indices`` captures which measurement vocabulary was used to source a given
           data element.
        5. ``static_indices`` captures the categorical metadata elements listed in `self.static_cols` in a
           unified vocabulary.
        6. ``static_measurement_indices`` captures which measurement vocabulary was used to source a given
           data element.
        """
        return {k: T[idx] for k, T in self.tensors.items()}

    @TimeableMixin.TimeAs
    def collate(self, batch: list[DATA_ITEM_T]) -> PytorchBatch:
        """Combines the ragged dictionaries produced by `__getitem__` into a tensorized batch.

        This function handles conversion of arrays to tensors and padding of elements within the batch across
        static data elements, sequence events, and dynamic data elements.

        Args:
            batch: A list of `__getitem__` format output dictionaries.

        Returns:
            A fully collated, tensorized, and padded batch.
        """

        collated = torch.utils.data.default_collate(batch)

        self._register_start("collate_post_padding_processing")
        out_batch = {}

        # Add event and data masks on the basis of which elements are present, then convert the tensor
        # elements to the appropriate types.
        out_batch["event_mask"] = ~collated["time_delta"].isnan()
        out_batch["dynamic_values_mask"] = ~collated["dynamic_values"].isnan()
        out_batch["time_delta"] = torch.nan_to_num(collated["time_delta"], nan=0)
        out_batch["dynamic_indices"] = collated["dynamic_indices"]
        out_batch["dynamic_measurement_indices"] = collated["dynamic_measurement_indices"]
        out_batch["dynamic_values"] = torch.nan_to_num(collated["dynamic_values"], nan=0)
        out_batch["static_indices"] = collated["static_indices"]
        out_batch["static_measurement_indices"] = collated["static_indices"]

        if self.config.do_include_start_time_min:
            out_batch["start_time"] = collated["start_time"].float()
        if self.config.do_include_subsequence_indices:
            out_batch["start_idx"] = collated["start_idx"].long()
            out_batch["end_idx"] = collated["end_idx"].long()
        if self.config.do_include_subject_id:
            out_batch["subject_id"] = collated["subject_id"].long()

        out_batch = PytorchBatch(**out_batch)
        self._register_end("collate_post_padding_processing")

        if self.config.task_df_name is None:
            return out_batch

        self._register_start("collate_task_labels")
        out_labels = {}

        for task in self.tasks:
            task_type = self.task_types[task]

            match task_type:
                case "multi_class_classification":
                    out_labels[task] = collated[task].long()
                case "binary_classification":
                    out_labels[task] = collated[task].float()
                case "regression":
                    out_labels[task] = collated[task].float()
                case _:
                    raise TypeError(f"Don't know how to tensorify task of type {task_type}!")

        out_batch.stream_labels = out_labels
        self._register_end("collate_task_labels")

        return out_batch


def to_int_index(col: pl.Expr) -> pl.Expr:
    """Returns an integer index of the unique elements seen in this column.

    The returned index is into a vocabulary sorted lexographically.

    Args:
        col: The column containing the data to be converted into integer indices.

    Examples:
        >>> import polars as pl
        >>> X = pl.DataFrame({
        ...     'c': ['foo', 'bar', 'foo', 'bar', 'baz', None, 'bar', 'aba'],
        ...     'd': [1, 2, 3, 4, 5, 6, 7, 8]
        ... })
        >>> X.with_columns(to_int_index(pl.col('c')))
        shape: (8, 2)
        ┌──────┬─────┐
        │ c    ┆ d   │
        │ ---  ┆ --- │
        │ u32  ┆ i64 │
        ╞══════╪═════╡
        │ 4    ┆ 1   │
        │ 1    ┆ 2   │
        │ 4    ┆ 3   │
        │ 1    ┆ 4   │
        │ 2    ┆ 5   │
        │ null ┆ 6   │
        │ 1    ┆ 7   │
        │ 0    ┆ 8   │
        └──────┴─────┘
    """

    indices = col.unique(maintain_order=True).drop_nulls().search_sorted(col)
    return pl.when(col.is_null()).then(pl.lit(None)).otherwise(indices).alias(col.meta.output_name())


class ConstructorPytorchDataset(SeedableMixin, TimeableMixin, torch.utils.data.Dataset):
    """A PyTorch Dataset class which constructs necessary items from scratch.

    This class enables accessing the deep-learning friendly representation produced by
    `Dataset.build_DL_cached_representation` in a PyTorch Dataset format. The `getitem` method of this class
    will return a dictionary containing a subject's data from this deep learning representation, with event
    sequences sliced to be within max sequence length according to configuration parameters, and the `collate`
    method of this class will collate those output dictionaries into a `PytorchBatch` object usable by
    downstream pipelines.

    Upon construction, this class will try to load a number of dataset files from disk. These files should be
    saved in accordance with the `Dataset.save` method; in particular,

    * There should be pre-cached deep-learning representation parquet dataframes stored in ``config.save_dir /
      'DL_reps' / f"{split}*.parquet"``
    * There should be a vocabulary config object in json form stored in ``config.save_dir /
      'vocabulary_config.json'``
    * There should be a set of inferred measurement configs stored in ``config.save_dir /
      'inferred_measurement_configs.json'``
    * If a task dataframe name is specified in the configuration object, then there should be either a
      pre-cached task-specifid DL representation dataframe in ``config.save_dir / 'DL_reps' / 'for_task' /
      config.task_df_name / f"{split}.parquet"``, or a "raw" task dataframe, containing subject IDs, start and
      end times, and labels, stored in ``config.save_dir / task_dfs / f"{config.task_df_name}.parquet"``. In
      the case that the latter is all that exists, then the former will be constructed by limiting the input
      cached dataframe down to the appropriate sequences and adding label columns. This newly constructed
      datafrmae will then be saved in the former filepath for future use. This construction process should
      happen first on the train split, so that inferred task vocabularies are shared across splits.

    Args:
        config: Configuration options for the dataset.
        split: The split of data which should be used in this dataset (e.g., ``'train'``, ``'tuning'``,
            ``'held_out'``). This will dictate where the system looks for pre-cached deep-learning
            representation files.
    """

    TYPE_CHECKERS = {
        "multi_class_classification": [
            (
                {pl.UInt8, pl.UInt16, pl.UInt32, pl.UInt64, pl.Int8, pl.Int16, pl.Int32, pl.Int64},
                None,
            ),
            ({pl.Categorical}, to_int_index),
            ({pl.Utf8}, to_int_index),
        ],
        "binary_classification": [({pl.Boolean}, lambda Y: Y.cast(pl.Float32))],
        "regression": [({pl.Float32, pl.Float64}, None)],
    }
    """Type checker and conversion parameters for labeled datasets."""

    @classmethod
    def normalize_task(cls, col: pl.Expr, dtype: pl.DataType) -> tuple[str, pl.Expr]:
        """Normalizes the task labels in `col` of dtype `dtype` to a common format.

        Args:
            col: The column containing the task labels, in polars expression format.
            dtype: The polars data type of the task labels.

        Returns:
            The task type (a string key into the `TYPE_CHECKERS` dictionary) and the normalized column
            expression.

        Raises:
            TypeError: If the task labels are not of a supported type.
        """
        for task_type, checkers in cls.TYPE_CHECKERS.items():
            for valid_dtypes, normalize_fn in checkers:
                if dtype in valid_dtypes:
                    return task_type, (col if normalize_fn is None else normalize_fn(col))

        raise TypeError(f"Can't process label of {dtype} type!")

    def __init__(self, config: PytorchDatasetConfig, split: str):
        super().__init__()

        self.config = config
        self.task_types = {}
        self.task_vocabs = {}

        self.vocabulary_config = self.config.vocabulary_config
        self.measurement_configs = self.config.measurement_configs

        self.split = split

        if self.config.task_df_name is not None:
            task_dir = self.config.cached_task_dir
            raw_task_df_fp = self.config.raw_task_df_fp
            task_info_fp = self.config.task_info_fp

            self.has_task = True

            if len(list(task_dir.glob(f"{split}*.parquet"))) > 0:
                logger.info(
                    f"Re-loading task data for {self.config.task_df_name} from {task_dir}:\n"
                    f"{', '.join([str(fp) for fp in task_dir.glob(f'{split}*.parquet')])}"
                )
                self.cached_data = pl.scan_parquet(task_dir / f"{split}*.parquet")
                with open(task_info_fp) as f:
                    task_info = json.load(f)
                    self.tasks = sorted(task_info["tasks"])
                    self.task_vocabs = task_info["vocabs"]
                    self.task_types = task_info["types"]

            elif raw_task_df_fp.is_file():
                task_df = pl.scan_parquet(raw_task_df_fp)

                self.tasks = sorted(
                    [c for c in task_df.columns if c not in ["subject_id", "start_time", "end_time"]]
                )

                normalized_cols = []
                for t in self.tasks:
                    task_type, normalized_vals = self.normalize_task(col=pl.col(t), dtype=task_df.schema[t])
                    self.task_types[t] = task_type
                    normalized_cols.append(normalized_vals.alias(t))

                task_df = task_df.with_columns(normalized_cols)

                for t in self.tasks:
                    match self.task_types[t]:
                        case "binary_classification":
                            self.task_vocabs[t] = [False, True]
                        case "multi_class_classification":
                            self.task_vocabs[t] = list(
                                range(task_df.select(pl.col(t).max()).collect().item() + 1)
                            )

                task_info_fp = task_dir / "task_info.json"
                task_info = {
                    "tasks": sorted(self.tasks),
                    "vocabs": self.task_vocabs,
                    "types": self.task_types,
                }
                if task_info_fp.is_file():
                    with open(task_info_fp) as f:
                        loaded_task_info = json.load(f)
                    if loaded_task_info != task_info and self.split != "train":
                        raise ValueError(
                            f"Task info differs from on disk!\nDisk:\n{loaded_task_info}\n"
                            f"Local:\n{task_info}\nSplit: {self.split}"
                        )
                    logger.info(f"Re-built existing {task_info_fp}! Not overwriting...")
                else:
                    task_info_fp.parent.mkdir(exist_ok=True, parents=True)
                    with open(task_info_fp, mode="w") as f:
                        json.dump(task_info, f)

                if self.split != "train":
                    logger.warning(f"Constructing task-specific dataset on non-train split {self.split}!")
                for cached_data_fp in Path(self.config.save_dir / "DL_reps").glob(f"{split}*.parquet"):
                    task_df_fp = task_dir / cached_data_fp.name
                    if task_df_fp.is_file():
                        continue

                    logger.info(
                        f"Caching DL task dataframe for data file {cached_data_fp} at {task_df_fp}..."
                    )

                    task_cached_data = self._build_task_cached_df(task_df, pl.scan_parquet(cached_data_fp))

                    task_df_fp.parent.mkdir(exist_ok=True, parents=True)
                    task_cached_data.collect().write_parquet(task_df_fp)

                self.cached_data = pl.scan_parquet(task_dir / f"{split}*.parquet")
            else:
                raise FileNotFoundError(
                    f"Neither {task_dir}/*.parquet nor {raw_task_df_fp} exist, but config.task_df_name = "
                    f"{config.task_df_name}!"
                )
        else:
            self.cached_data = pl.scan_parquet(self.config.save_dir / "DL_reps" / f"{split}*.parquet")
            self.has_task = False
            self.tasks = None
            self.task_vocabs = None

        self.do_produce_static_data = "static_indices" in self.cached_data.columns
        self.seq_padding_side = config.seq_padding_side
        self.max_seq_len = config.max_seq_len

        length_constraint = pl.col("dynamic_indices").list.lengths() >= config.min_seq_len
        self.cached_data = self.cached_data.filter(length_constraint)

        if "time_delta" not in self.cached_data.columns:
            self.cached_data = self.cached_data.with_columns(
                (pl.col("start_time") + pl.duration(minutes=pl.col("time").list.first())).alias("start_time"),
                pl.col("time")
                .list.eval(
                    # We fill with 1 here as it will be ignored in the code anyways as the next event's
                    # event mask will be null.
                    # TODO(mmd): validate this in a test.
                    (pl.element().shift(-1) - pl.element()).fill_null(1)
                )
                .alias("time_delta"),
            ).drop("time")

        stats = (
            self.cached_data.select(pl.col("time_delta").explode().drop_nulls().alias("inter_event_time"))
            .select(
                pl.col("inter_event_time").min().alias("min"),
                pl.col("inter_event_time").log().mean().alias("mean_log"),
                pl.col("inter_event_time").log().std().alias("std_log"),
            )
            .collect()
        )

        if stats["min"].item() <= 0:
            bad_inter_event_times = self.cached_data.filter(pl.col("time_delta").list.min() <= 0).collect()
            bad_subject_ids = [str(x) for x in list(bad_inter_event_times["subject_id"])]
            warning_strs = [
                f"Observed inter-event times <= 0 for {len(bad_inter_event_times)} subjects!",
                f"ESD Subject IDs: {', '.join(bad_subject_ids)}",
                f"Global min: {stats['min'].item()}",
            ]
            if self.config.save_dir is not None:
                fp = self.config.save_dir / f"malformed_data_{self.split}.parquet"
                bad_inter_event_times.write_parquet(fp)
                warning_strs.append(f"Wrote malformed data records to {fp}")
            warning_strs.append("Removing malformed subjects")

            logger.warning("\n".join(warning_strs))

            self.cached_data = self.cached_data.filter(pl.col("time_delta").list.min() > 0)

        self.mean_log_inter_event_time_min = stats["mean_log"].item()
        self.std_log_inter_event_time_min = stats["std_log"].item()

        self.cached_data = self.cached_data.collect()

        if self.config.train_subset_size not in (None, "FULL") and self.split == "train":
            match self.config.train_subset_size:
                case int() as n if n > 0:
                    kwargs = {"n": n}
                case float() as frac if 0 < frac < 1:
                    kwargs = {"fraction": frac}
                case _:
                    raise TypeError(
                        f"Can't process subset size of {type(self.config.train_subset_size)}, "
                        f"{self.config.train_subset_size}"
                    )

            self.cached_data = self.cached_data.sample(seed=self.config.train_subset_seed, **kwargs)

        with self._time_as("convert_to_rows"):
<<<<<<< HEAD
            self.subject_ids = self.cached_data["subject_id"]
=======
            self.subject_ids = self.cached_data["subject_id"].to_list()
            if "time" in self.cached_data.columns:
                self.cached_data = self.cached_data.drop("time")
>>>>>>> 8c4d60f4
            self.cached_data = self.cached_data.drop("subject_id")
            self.columns = self.cached_data.columns

    @staticmethod
    def _build_task_cached_df(task_df: pl.LazyFrame, cached_data: pl.LazyFrame) -> pl.LazyFrame:
        """Restricts the data in a cached dataframe to only contain data for the passed task dataframe.

        Args:
            task_df: A polars LazyFrame, which must have columns ``subject_id``, ``start_time`` and
                ``end_time``. These three columns define the schema of the task (the inputs). The remaining
                columns in the task dataframe will be interpreted as labels.
            cached_data: A polars LazyFrame containing the data to be restricted to the task dataframe. Must
                have the columns ``subject_id``, ``start_time``, ``time`` or ``time_delta``,
                ``dynamic_indices``, ``dynamic_values``, and ``dynamic_measurement_indices``. These columns
                will all be restricted to just contain those events whose time values are in the specified
                task specific time range.

        Returns:
            The restricted cached dataframe, which will have the same columns as the input cached dataframe
            plus the task label columns, and will be limited to just those subjects and time-periods specified
            in the task dataframe.

        Examples:
            >>> import polars as pl
            >>> from datetime import datetime
            >>> cached_data = pl.DataFrame({
            ...     "subject_id": [0, 1, 2, 3],
            ...     "start_time": [
            ...         datetime(2020, 1, 1),
            ...         datetime(2020, 2, 1),
            ...         datetime(2020, 3, 1),
            ...         datetime(2020, 1, 2)
            ...     ],
            ...     "time": [
            ...         [0.0, 60*24.0, 2*60*24., 3*60*24., 4*60*24.],
            ...         [0.0, 7*60*24.0, 2*7*60*24., 3*7*60*24., 4*7*60*24.],
            ...         [0.0, 60*12.0, 2*60*12.],
            ...         [0.0, 60*24.0, 2*60*24., 3*60*24., 4*60*24.],
            ...     ],
            ...     "dynamic_measurement_indices": [
            ...         [[0, 1, 1], [0, 2], [0], [0, 3], [0]],
            ...         [[0, 1, 1], [0, 4], [0], [0, 1], [0]],
            ...         [[0, 1, 1], [0], [0, 4]],
            ...         [[0, 1, 1], [0, 4], [0], [0, 2], [0]],
            ...     ],
            ...     "dynamic_indices": [
            ...         [[6, 11, 12], [1, 40], [5], [1, 55], [5]],
            ...         [[2, 11, 13], [1, 84], [8], [1, 19], [5]],
            ...         [[1, 18, 21], [1], [5, 87]],
            ...         [[3, 20, 21], [1, 94], [8], [1, 33], [9]],
            ...     ],
            ...     "dynamic_values": [
            ...         [[None, 0.2, 1.0], [None, 0.0], [None], [None, None], [None]],
            ...         [[None, -0.1, 0.0], [None, None], [None], [None, -4.2], [None]],
            ...         [[None, 0.9, 1.2], [None], [None, None]],
            ...         [[None, 3.2, -1.0], [None, None], [None], [None, 0.5], [None]],
            ...     ],
            ... })
            >>> task_df = pl.DataFrame({
            ...     "subject_id": [0, 1, 2, 5],
            ...     "start_time": [
            ...         datetime(2020, 1, 1),
            ...         datetime(2020, 1, 11),
            ...         datetime(2020, 3, 1, 13),
            ...         datetime(2020, 1, 2)
            ...     ],
            ...     "end_time": [
            ...         datetime(2020, 1, 3),
            ...         datetime(2020, 1, 21),
            ...         datetime(2020, 3, 4),
            ...         datetime(2020, 1, 3)
            ...     ],
            ...     "label1": [0, 1, 0, 1],
            ...     "label2": [0, 1, 5, 1]
            ... })
            >>> pl.Config.set_tbl_width_chars(88)
            <class 'polars.config.Config'>
            >>> ConstructorPytorchDataset._build_task_cached_df(task_df, cached_data)
            shape: (3, 8)
            ┌───────────┬───────────┬───────────┬──────────┬──────────┬──────────┬────────┬────────┐
            │ subject_i ┆ start_tim ┆ time      ┆ dynamic_ ┆ dynamic_ ┆ dynamic_ ┆ label1 ┆ label2 │
            │ d         ┆ e         ┆ ---       ┆ measurem ┆ indices  ┆ values   ┆ ---    ┆ ---    │
            │ ---       ┆ ---       ┆ list[f64] ┆ ent_indi ┆ ---      ┆ ---      ┆ i64    ┆ i64    │
            │ i64       ┆ datetime[ ┆           ┆ ces      ┆ list[lis ┆ list[lis ┆        ┆        │
            │           ┆ μs]       ┆           ┆ ---      ┆ t[i64]]  ┆ t[f64]]  ┆        ┆        │
            │           ┆           ┆           ┆ list[lis ┆          ┆          ┆        ┆        │
            │           ┆           ┆           ┆ t[i64]]  ┆          ┆          ┆        ┆        │
            ╞═══════════╪═══════════╪═══════════╪══════════╪══════════╪══════════╪════════╪════════╡
            │ 0         ┆ 2020-01-0 ┆ [0.0,     ┆ [[0, 1,  ┆ [[6, 11, ┆ [[null,  ┆ 0      ┆ 0      │
            │           ┆ 1         ┆ 1440.0]   ┆ 1], [0,  ┆ 12], [1, ┆ 0.2,     ┆        ┆        │
            │           ┆ 00:00:00  ┆           ┆ 2]]      ┆ 40]]     ┆ 1.0],    ┆        ┆        │
            │           ┆           ┆           ┆          ┆          ┆ [null,   ┆        ┆        │
            │           ┆           ┆           ┆          ┆          ┆ 0.0]]    ┆        ┆        │
            │ 1         ┆ 2020-02-0 ┆ []        ┆ []       ┆ []       ┆ []       ┆ 1      ┆ 1      │
            │           ┆ 1         ┆           ┆          ┆          ┆          ┆        ┆        │
            │           ┆ 00:00:00  ┆           ┆          ┆          ┆          ┆        ┆        │
            │ 2         ┆ 2020-03-0 ┆ [1440.0]  ┆ [[0, 4]] ┆ [[5,     ┆ [[null,  ┆ 0      ┆ 5      │
            │           ┆ 1         ┆           ┆          ┆ 87]]     ┆ null]]   ┆        ┆        │
            │           ┆ 00:00:00  ┆           ┆          ┆          ┆          ┆        ┆        │
            └───────────┴───────────┴───────────┴──────────┴──────────┴──────────┴────────┴────────┘
            >>> task_df = pl.DataFrame({
            ...     "subject_id": [0, 0, 1, 2, 5],
            ...     "start_time": [
            ...         datetime(2020, 1, 1),
            ...         datetime(2020, 1, 1),
            ...         datetime(2020, 1, 11),
            ...         datetime(2020, 3, 1, 13),
            ...         datetime(2020, 1, 2)
            ...     ],
            ...     "end_time": [
            ...         datetime(2020, 1, 3),
            ...         datetime(2020, 1, 2),
            ...         datetime(2020, 1, 21),
            ...         datetime(2020, 3, 4),
            ...         datetime(2020, 1, 3)
            ...     ],
            ...     "label1": [0, 0, 1, 0, 1],
            ...     "label2": [0, 1, 1, 5, 1]
            ... })
            >>> pl.Config.set_tbl_width_chars(88)
            <class 'polars.config.Config'>
            >>> ConstructorPytorchDataset._build_task_cached_df(task_df, cached_data)
            shape: (4, 8)
            ┌───────────┬───────────┬───────────┬──────────┬──────────┬──────────┬────────┬────────┐
            │ subject_i ┆ start_tim ┆ time      ┆ dynamic_ ┆ dynamic_ ┆ dynamic_ ┆ label1 ┆ label2 │
            │ d         ┆ e         ┆ ---       ┆ measurem ┆ indices  ┆ values   ┆ ---    ┆ ---    │
            │ ---       ┆ ---       ┆ list[f64] ┆ ent_indi ┆ ---      ┆ ---      ┆ i64    ┆ i64    │
            │ i64       ┆ datetime[ ┆           ┆ ces      ┆ list[lis ┆ list[lis ┆        ┆        │
            │           ┆ μs]       ┆           ┆ ---      ┆ t[i64]]  ┆ t[f64]]  ┆        ┆        │
            │           ┆           ┆           ┆ list[lis ┆          ┆          ┆        ┆        │
            │           ┆           ┆           ┆ t[i64]]  ┆          ┆          ┆        ┆        │
            ╞═══════════╪═══════════╪═══════════╪══════════╪══════════╪══════════╪════════╪════════╡
            │ 0         ┆ 2020-01-0 ┆ [0.0,     ┆ [[0, 1,  ┆ [[6, 11, ┆ [[null,  ┆ 0      ┆ 0      │
            │           ┆ 1         ┆ 1440.0]   ┆ 1], [0,  ┆ 12], [1, ┆ 0.2,     ┆        ┆        │
            │           ┆ 00:00:00  ┆           ┆ 2]]      ┆ 40]]     ┆ 1.0],    ┆        ┆        │
            │           ┆           ┆           ┆          ┆          ┆ [null,   ┆        ┆        │
            │           ┆           ┆           ┆          ┆          ┆ 0.0]]    ┆        ┆        │
            │ 0         ┆ 2020-01-0 ┆ [0.0]     ┆ [[0, 1,  ┆ [[6, 11, ┆ [[null,  ┆ 0      ┆ 1      │
            │           ┆ 1         ┆           ┆ 1]]      ┆ 12]]     ┆ 0.2,     ┆        ┆        │
            │           ┆ 00:00:00  ┆           ┆          ┆          ┆ 1.0]]    ┆        ┆        │
            │ 1         ┆ 2020-02-0 ┆ []        ┆ []       ┆ []       ┆ []       ┆ 1      ┆ 1      │
            │           ┆ 1         ┆           ┆          ┆          ┆          ┆        ┆        │
            │           ┆ 00:00:00  ┆           ┆          ┆          ┆          ┆        ┆        │
            │ 2         ┆ 2020-03-0 ┆ [1440.0]  ┆ [[0, 4]] ┆ [[5,     ┆ [[null,  ┆ 0      ┆ 5      │
            │           ┆ 1         ┆           ┆          ┆ 87]]     ┆ null]]   ┆        ┆        │
            │           ┆ 00:00:00  ┆           ┆          ┆          ┆          ┆        ┆        │
            └───────────┴───────────┴───────────┴──────────┴──────────┴──────────┴────────┴────────┘
        """
        time_dep_cols = [c for c in ("time", "time_delta") if c in cached_data.columns]
        time_dep_cols.extend(["dynamic_indices", "dynamic_values", "dynamic_measurement_indices"])

        if "time" in cached_data.columns:
            time_col_expr = pl.col("time")
        elif "time_delta" in cached_data.columns:
            time_col_expr = pl.col("time_delta").cumsum().over("subject_id")

        start_idx_expr = pl.col("time").list.explode().search_sorted(pl.col("start_time_min")).over("task_ID")
        end_idx_expr = pl.col("time").list.explode().search_sorted(pl.col("end_time_min")).over("task_ID")

        return (
            cached_data.with_columns(time_col_expr.alias("time"))
            .join(task_df.with_row_count("task_ID"), on="subject_id", how="inner", suffix="_task")
            .with_columns(
                start_time_min=(pl.col("start_time_task") - pl.col("start_time")) / np.timedelta64(1, "m"),
                end_time_min=(pl.col("end_time") - pl.col("start_time")) / np.timedelta64(1, "m"),
            )
            .with_columns(
                **{
                    t: pl.col(t).list.slice(start_idx_expr, end_idx_expr - start_idx_expr)
                    for t in time_dep_cols
                },
            )
            .drop("start_time_task", "end_time_min", "start_time_min", "end_time", "task_ID")
        )

        return cached_data

    def __len__(self):
        return len(self.cached_data)

    def __getitem__(self, idx: int) -> dict[str, list]:
        """Returns a Returns a dictionary corresponding to a single subject's data.

        The output of this will not be tensorized as that work will need to be re-done in the collate function
        regardless. The output will have structure:
        ``
        {
            'time_delta': [seq_len],
            'dynamic_indices': [seq_len, n_data_per_event] (ragged),
            'dynamic_values': [seq_len, n_data_per_event] (ragged),
            'dynamic_measurement_indices': [seq_len, n_data_per_event] (ragged),
            'static_indices': [seq_len, n_data_per_event] (ragged),
            'static_measurement_indices': [seq_len, n_data_per_event] (ragged),
        }
        ``

        1. ``time_delta`` captures the time between each event and the subsequent event.
        2. ``dynamic_indices`` captures the categorical metadata elements listed in `self.data_cols` in a
           unified vocabulary space spanning all metadata vocabularies.
        3. ``dynamic_values`` captures the numerical metadata elements listed in `self.data_cols`. If no
           numerical elements are listed in `self.data_cols` for a given categorical column, the according
           index in this output will be `np.NaN`.
        4. ``dynamic_measurement_indices`` captures which measurement vocabulary was used to source a given
           data element.
        5. ``static_indices`` captures the categorical metadata elements listed in `self.static_cols` in a
           unified vocabulary.
        6. ``static_measurement_indices`` captures which measurement vocabulary was used to source a given
           data element.
        """
        return self._seeded_getitem(idx)

    @SeedableMixin.WithSeed
    @TimeableMixin.TimeAs
    def _seeded_getitem(self, idx: int) -> dict[str, list]:
        """Returns a Returns a dictionary corresponding to a single subject's data.

        This function is automatically seeded for robustness. See `__getitem__` for a description of the
        output format.
        """

        full_subj_data = {c: v for c, v in zip(self.columns, self.cached_data.row(idx))}
        for k in ["static_indices", "static_measurement_indices"]:
            if full_subj_data[k] is None:
                full_subj_data[k] = []
        if self.config.do_include_subject_id:
            full_subj_data["subject_id"] = self.subject_ids[idx]
        if self.config.do_include_start_time_min:
            # Note that this is using the python datetime module's `timestamp` function which differs from
            # some dataframe libraries' timestamp functions (e.g., polars).
            full_subj_data["start_time"] = full_subj_data["start_time"].timestamp() / 60.0
        else:
            full_subj_data.pop("start_time")

        # If we need to truncate to `self.max_seq_len`, grab a random full-size span to capture that.
        # TODO(mmd): This will proportionally underweight the front and back ends of the subjects data
        # relative to the middle, as there are fewer full length sequences containing those elements.
        seq_len = len(full_subj_data["time_delta"])
        if seq_len > self.max_seq_len:
            with self._time_as("truncate_to_max_seq_len"):
                match self.config.subsequence_sampling_strategy:
                    case SubsequenceSamplingStrategy.RANDOM:
                        start_idx = np.random.choice(seq_len - self.max_seq_len)
                    case SubsequenceSamplingStrategy.TO_END:
                        start_idx = seq_len - self.max_seq_len
                    case SubsequenceSamplingStrategy.FROM_START:
                        start_idx = 0
                    case _:
                        raise ValueError(
                            f"Invalid sampling strategy: {self.config.subsequence_sampling_strategy}!"
                        )

                if self.config.do_include_start_time_min:
                    full_subj_data["start_time"] += sum(full_subj_data["time_delta"][:start_idx])
                if self.config.do_include_subsequence_indices:
                    full_subj_data["start_idx"] = start_idx
                    full_subj_data["end_idx"] = start_idx + self.max_seq_len

                for k in (
                    "time_delta",
                    "dynamic_indices",
                    "dynamic_values",
                    "dynamic_measurement_indices",
                ):
                    full_subj_data[k] = full_subj_data[k][start_idx : start_idx + self.max_seq_len]
        elif self.config.do_include_subsequence_indices:
            full_subj_data["start_idx"] = 0
            full_subj_data["end_idx"] = seq_len

        return full_subj_data

    def __static_and_dynamic_collate(
        self, batch: list[DATA_ITEM_T], do_convert_float_nans: bool = True
    ) -> PytorchBatch:
        """An internal collate function for both static and dynamic data."""
        out_batch = self.__dynamic_only_collate(batch, do_convert_float_nans=do_convert_float_nans)

        # Get the maximum number of static elements in the batch.
        max_n_static = max(len(e["static_indices"]) for e in batch)

        # Walk through the batch and pad the associated tensors in all requisite dimensions.
        self._register_start("collate_static_padding")
        out = defaultdict(list)
        for e in batch:
            if self.do_produce_static_data:
                n_static = len(e["static_indices"])
                static_delta = max_n_static - n_static
                out["static_indices"].append(
                    torch.nn.functional.pad(
                        torch.Tensor(e["static_indices"]), (0, static_delta), value=np.NaN
                    )
                )
                out["static_measurement_indices"].append(
                    torch.nn.functional.pad(
                        torch.Tensor(e["static_measurement_indices"]),
                        (0, static_delta),
                        value=np.NaN,
                    )
                )
        self._register_end("collate_static_padding")

        self._register_start("collate_static_post_padding")
        # Unsqueeze the padded tensors into the batch dimension and combine them.
        out = {k: torch.cat([T.unsqueeze(0) for T in Ts], dim=0) for k, Ts in out.items()}

        # Convert to the right types and add to the batch.
        out_batch["static_indices"] = torch.nan_to_num(out["static_indices"], nan=0).long()
        out_batch["static_measurement_indices"] = torch.nan_to_num(
            out["static_measurement_indices"], nan=0
        ).long()
        self._register_end("collate_static_post_padding")

        return out_batch

    def __dynamic_only_collate(
        self, batch: list[DATA_ITEM_T], do_convert_float_nans: bool = True
    ) -> PytorchBatch:
        """An internal collate function for dynamic data alone."""
        # Get the local max sequence length and n_data elements for padding.
        max_seq_len = max(len(e["time_delta"]) for e in batch)

        max_n_data = 0
        for e in batch:
            for v in e["dynamic_indices"]:
                max_n_data = max(max_n_data, len(v))
        if max_n_data == 0:
            raise ValueError(f"Batch has no dynamic measurements! Got:\n{batch[0]}\n{batch[1]}\n...")

        # Walk through the batch and pad the associated tensors in all requisite dimensions.
        self._register_start("collate_dynamic_padding")
        out = defaultdict(list)
        for e in batch:
            seq_len = len(e["time_delta"])
            seq_delta = max_seq_len - seq_len

            if self.seq_padding_side == SeqPaddingSide.RIGHT:
                out["time_delta"].append(
                    torch.nn.functional.pad(torch.Tensor(e["time_delta"]), (0, seq_delta), value=np.NaN)
                )
            else:
                out["time_delta"].append(
                    torch.nn.functional.pad(torch.Tensor(e["time_delta"]), (seq_delta, 0), value=np.NaN)
                )

            data_elements = defaultdict(list)
            for k in ("dynamic_indices", "dynamic_values", "dynamic_measurement_indices"):
                for vs in e[k]:
                    if vs is None:
                        vs = [np.NaN] * max_n_data

                    data_delta = max_n_data - len(vs)
                    vs = [v if v is not None else np.NaN for v in vs]

                    # We don't worry about seq_padding_side here as this is not the sequence dimension.
                    data_elements[k].append(
                        torch.nn.functional.pad(torch.Tensor(vs), (0, data_delta), value=np.NaN)
                    )

                if len(data_elements[k]) == 0:
                    raise ValueError(f"Batch element has no {k}! Got:\n{e}.")

                if self.seq_padding_side == SeqPaddingSide.RIGHT:
                    data_elements[k] = torch.nn.functional.pad(
                        torch.cat([T.unsqueeze(0) for T in data_elements[k]]),
                        (0, 0, 0, seq_delta),
                        value=np.NaN,
                    )
                else:
                    data_elements[k] = torch.nn.functional.pad(
                        torch.cat([T.unsqueeze(0) for T in data_elements[k]]),
                        (0, 0, seq_delta, 0),
                        value=np.NaN,
                    )

                out[k].append(data_elements[k])
        self._register_end("collate_dynamic_padding")

        self._register_start("collate_post_padding_processing")
        # Unsqueeze the padded tensors into the batch dimension and combine them.
        out_batch = {k: torch.cat([T.unsqueeze(0) for T in Ts], dim=0) for k, Ts in out.items()}

        # Add event and data masks on the basis of which elements are present, then convert the tensor
        # elements to the appropriate types.
        out_batch["event_mask"] = ~out_batch["time_delta"].isnan()
        out_batch["dynamic_values_mask"] = ~out_batch["dynamic_values"].isnan()

        out_batch["dynamic_indices"] = torch.nan_to_num(out_batch["dynamic_indices"], nan=0).long()
        out_batch["dynamic_measurement_indices"] = torch.nan_to_num(
            out_batch["dynamic_measurement_indices"], nan=0
        ).long()

        if do_convert_float_nans:
            out_batch["time_delta"] = torch.nan_to_num(out_batch["time_delta"], nan=0)
            out_batch["dynamic_values"] = torch.nan_to_num(out_batch["dynamic_values"], nan=0)

        if self.config.do_include_start_time_min:
            out_batch["start_time"] = torch.FloatTensor([e["start_time"] for e in batch])
        if self.config.do_include_subsequence_indices:
            out_batch["start_idx"] = torch.LongTensor([e["start_idx"] for e in batch])
            out_batch["end_idx"] = torch.LongTensor([e["end_idx"] for e in batch])
        if self.config.do_include_subject_id:
            out_batch["subject_id"] = torch.LongTensor([e["subject_id"] for e in batch])

        out_batch = PytorchBatch(**out_batch)
        self._register_end("collate_post_padding_processing")

        if not self.has_task:
            return out_batch

        self._register_start("collate_task_labels")
        out_labels = {}

        for task in self.tasks:
            task_type = self.task_types[task]

            out_labels[task] = []
            for e in batch:
                out_labels[task].append(e[task])

            match task_type:
                case "multi_class_classification":
                    out_labels[task] = torch.LongTensor(out_labels[task])
                case "binary_classification":
                    out_labels[task] = torch.FloatTensor(out_labels[task])
                case "regression":
                    out_labels[task] = torch.FloatTensor(out_labels[task])
                case _:
                    raise TypeError(f"Don't know how to tensorify task of type {task_type}!")

        out_batch.stream_labels = out_labels
        self._register_end("collate_task_labels")

        return out_batch

    @TimeableMixin.TimeAs
    def collate(self, batch: list[DATA_ITEM_T], do_convert_float_nans: bool = True) -> PytorchBatch:
        """Combines the ragged dictionaries produced by `__getitem__` into a tensorized batch.

        This function handles conversion of arrays to tensors and padding of elements within the batch across
        static data elements, sequence events, and dynamic data elements.

        Args:
            batch: A list of `__getitem__` format output dictionaries.

        Returns:
            A fully collated, tensorized, and padded batch.
        """
        if self.do_produce_static_data:
            return self.__static_and_dynamic_collate(batch, do_convert_float_nans=do_convert_float_nans)
        else:
            return self.__dynamic_only_collate(batch, do_convert_float_nans=do_convert_float_nans)<|MERGE_RESOLUTION|>--- conflicted
+++ resolved
@@ -541,13 +541,9 @@
             self.cached_data = self.cached_data.sample(seed=self.config.train_subset_seed, **kwargs)
 
         with self._time_as("convert_to_rows"):
-<<<<<<< HEAD
             self.subject_ids = self.cached_data["subject_id"]
-=======
-            self.subject_ids = self.cached_data["subject_id"].to_list()
             if "time" in self.cached_data.columns:
                 self.cached_data = self.cached_data.drop("time")
->>>>>>> 8c4d60f4
             self.cached_data = self.cached_data.drop("subject_id")
             self.columns = self.cached_data.columns
 
